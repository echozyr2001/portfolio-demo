--- conflicted
+++ resolved
@@ -3,11 +3,7 @@
 import { ArrowRight } from "lucide-react";
 import Image from "next/image";
 import { Button } from "@/components/ui/button";
-<<<<<<< HEAD
-import type { Project } from "../app/types";
-=======
 import { Project } from "../app/(frontend)/types";
->>>>>>> 903ce1c0
 
 export function ProjectsSection() {
 	const projects: Project[] = [
